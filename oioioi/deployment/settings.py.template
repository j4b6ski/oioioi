from oioioi.default_settings import *
import os.path

# Enable debugging features.
#
# SET DEBUG = False FOR PRODUCTION DEPLOYMENT.
DEBUG = True

TEMPLATE_DEBUG = DEBUG

# Email addresses to send error message reports.
ADMINS = (
    ('Your Name', 'youremail@example.com'),
)

# Sender email address for messages sent by OIOIOI to users.
DEFAULT_FROM_ADDRESS = 'webmaster@localhost'

# Sender email address for error messages sent to admins.
SERVER_EMAIL = DEFAULT_FROM_ADDRESS

# Email addresses to send communication from users (for example requests for
# teacher accounts).
MANAGERS = ADMINS

DATABASES = {
    'default': {
        'ENGINE': 'django.db.backends.', # Add 'postgresql_psycopg2', 'mysql', 'sqlite3' or 'oracle'.
        'NAME': '',                      # Or path to database file if using sqlite3.
        'USER': '',                      # Not used with sqlite3.
        'PASSWORD': '',                  # Not used with sqlite3.
        'HOST': '',                      # Set to empty string for localhost. Not used with sqlite3.
        'PORT': '',                      # Set to empty string for default. Not used with sqlite3.
    }
}

# Local time zone for this installation. Choices can be found here:
# http://en.wikipedia.org/wiki/List_of_tz_zones_by_name
# although not all choices may be available on all operating systems.
# In a Windows environment this must be set to your system time zone.
TIME_ZONE = '__TIMEZONE__'

# Language code for this installation. All choices can be found here:
# http://www.i18nguy.com/unicode/language-identifiers.html
LANGUAGE_CODE = 'en'

# Absolute filesystem path to the directory that will hold user-uploaded files.
# Example: "/home/media/media.lawrence.com/media/"
MEDIA_ROOT = '__DIR__/media'

# Absolute path to the directory static files should be collected to.
# Don't put anything in this directory yourself; store your static files
# in apps' "static/" subdirectories and in STATICFILES_DIRS.
# Example: "/home/media/media.lawrence.com/static/"
STATIC_ROOT = '__DIR__/static'

# Make this unique, and don't share it with anybody.
SECRET_KEY = '__SECRET__'

# Uncomment once oisubmit is used.
#OISUBMIT_MAGICKEY = '__OTHER_SECRET__'

# SMTP server parameters for sending emails.
EMAIL_SUBJECT_PREFIX = '[OIOIOI] '
EMAIL_USE_TLS = False
EMAIL_HOST = 'mail'
EMAIL_PORT = 25
EMAIL_HOST_USER = ''
EMAIL_HOST_PASSWORD = ''

# RabbitMQ server URL for distributed workers.
#
# Uncomment once RabbitMQ is installed. By default Django database is used,
# but this is unreliable and not intended for production.
#BROKER_URL = 'amqp://guest:guest@localhost:5672//'

# Filetracker server settings.
#
# Uncomment the following lines to enable remote access to Filetracker. This is
# needed if you install separate judging machines. Beware -- there is no
# authorization mechanism in Filetracker. Everyone who can access the server on
# the given port will be able to see all the files. It's recommended to have
# the judging machines on a separate physical network and listen only on the
# corresponding IP address.
#FILETRACKER_SERVER_ENABLED = True
#FILETRACKER_LISTEN_ADDR = '0.0.0.0'
#FILETRACKER_LISTEN_PORT = 9999

# Similarly comment this out to disable workers running on the server machine.
RUN_LOCAL_WORKERS = True

# Comment out the following options after you have downloaded the sandboxes
# with
#
#   manage.py download_sandboxes
#
# Before this only system compilers can be used and the safe execution
# supervisor is not available.
USE_UNSAFE_EXEC = True
USE_LOCAL_COMPILERS = True

# Uncomment this line to limit availability of programming languages.
#SUBMITTABLE_EXTENSIONS = ['c', 'cpp', 'pas']


# EXTRA MODULES
#
# Comment/uncomment components to disable/enable them.
#
# Additional components usually have to be prepended to the list in
# INSTALLED_APPS, because they may want to override some templates. But this is
# not always the case. Please consult the documentation of particular extension
# you're configuring.
#
# Some components need also corresponding lines in TEMPLATE_CONTEXT_PROCESSORS
# and/or AUTHENTICATION_BACKENDS commented/uncommented.

INSTALLED_APPS = (
#    'oioioi.contestlogo',
#    'oioioi.avatar',
#    'oioioi.teachers',
#    'oioioi.ipdnsauth',
#    'oioioi.sio1sync',
    'oioioi.dashboard',
    'oioioi.clock',
#    'oioioi.participants',
#    'oioioi.oi',
#    'oioioi.oisubmit',
#    'oioioi.testrun',
#    'oioioi.spliteval',
#    'oioioi.printing',
#    'oioioi.scoresreveal',
#    'oioioi.oireports',
#    'oioioi.complaints',
<<<<<<< HEAD
#    'oioioi.sharingcli',
=======
#    'oioioi.contestexcl',
>>>>>>> 0c82b3a0
) + INSTALLED_APPS

TEMPLATE_CONTEXT_PROCESSORS += (
#    'oioioi.contestlogo.processors.logo_processor',
#    'oioioi.avatar.processors.gravatar',
)

MIDDLEWARE_CLASSES += (
#    'oioioi.ipdnsauth.middleware.IpDnsAuthMiddleware',
#    'oioioi.contestexcl.middleware.ExclusiveContestsMiddleware',
#    'oioioi.oi.middleware.OiForceDnsIpAuthMiddleware',
)

AUTHENTICATION_BACKENDS += (
#    'oioioi.teachers.auth.TeacherAuthBackend',
#    'oioioi.ipdnsauth.backends.IpDnsBackend',
)

# Number of concurrently evaluated submissions (default is 1).
#EVALMGR_CONCURRENCY = 30

#SPLITEVAL_EVALMGR = True

PROBLEM_SOURCES += (
#    'oioioi.sharingcli.problem_sources.RemoteSource',
)

SHARING_SERVERS = (
#    ('site_url', 'sharing_url', 'client_id', 'client_secret'),
)

# Complaints
#COMPLAINTS_EMAIL = 'email_to_send_complaints_to'
#COMPLAINTS_SUBJECT_PREFIX = '[oioioi-complaints] '

# Validation (Debug only!)
# Every response passes through some validator binary, result may be seen
# at /validator/ url. Each response mimetype may be validated using different
# validator. You must provide valiator yourself, and fill in
# OUTPUT_VALIDATOR_VALIDATORS dict. You may for example use "HTML Tidy"
# opensource valiator for html.
#
#if DEBUG:
#    INSTALLED_APPS += ('oioioi.validator', 'output_validator')
#
#    MIDDLEWARE_CLASSES += (
#        'output_validator.middleware.ValidatorMiddleware',
#    )
#
#    OUTPUT_VALIDATOR_IGNORE_PATHS = [
#        '/validator/',
#    ]
#
#    OUTPUT_VALIDATOR_VALIDATORS = {
#        'text/html': '__PATH_TO_VALIDATOR_BINARY__',
#    }<|MERGE_RESOLUTION|>--- conflicted
+++ resolved
@@ -132,11 +132,8 @@
 #    'oioioi.scoresreveal',
 #    'oioioi.oireports',
 #    'oioioi.complaints',
-<<<<<<< HEAD
+#    'oioioi.contestexcl',
 #    'oioioi.sharingcli',
-=======
-#    'oioioi.contestexcl',
->>>>>>> 0c82b3a0
 ) + INSTALLED_APPS
 
 TEMPLATE_CONTEXT_PROCESSORS += (
