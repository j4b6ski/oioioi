--- conflicted
+++ resolved
@@ -132,12 +132,7 @@
                       kwargs={'contest_id': contest.id})
 
         self.client.login(username='test_user')
-<<<<<<< HEAD
-        response = self.client.post('/c/%s/unregister' % (contest.id,),
-                                    {'post': 'yes'})
-=======
-        response = self.client.post(url, {'post': 'yes'})
->>>>>>> 0c82b3a0
+        response = self.client.post(url, {'post': 'yes'})
         self.assertEqual(403, response.status_code)
 
         user = User.objects.get(username='test_user')
@@ -200,12 +195,7 @@
                       kwargs={'contest_id': contest.id})
 
         self.client.login(username='test_user')
-<<<<<<< HEAD
-        response = self.client.post('/c/%s/unregister' % (contest.id,),
-                                    {'post': 'yes'})
-=======
-        response = self.client.post(url, {'post': 'yes'})
->>>>>>> 0c82b3a0
+        response = self.client.post(url, {'post': 'yes'})
         self.assertEqual(403, response.status_code)
 
         user = User.objects.get(username='test_user')
